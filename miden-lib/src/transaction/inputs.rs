--- conflicted
+++ resolved
@@ -1,8 +1,5 @@
-<<<<<<< HEAD
+use alloc::vec::Vec;
 use core::ops::Not;
-=======
-use alloc::vec::Vec;
->>>>>>> 2922568b
 
 use miden_objects::{
     accounts::Account,
