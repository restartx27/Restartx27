--- conflicted
+++ resolved
@@ -1,12 +1,8 @@
-<<<<<<< HEAD
+use alloc::string::String;
 use core::{
     fmt::{Debug, Display},
     ops::Not,
 };
-=======
-use alloc::string::String;
-use core::fmt::{Debug, Display};
->>>>>>> 2922568b
 
 use super::{Digest, ExecutedTransaction, Felt, Hasher, ProvenTransaction, Word, WORD_SIZE, ZERO};
 use crate::utils::serde::{
