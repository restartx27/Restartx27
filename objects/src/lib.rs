--- conflicted
+++ resolved
@@ -38,14 +38,10 @@
 }
 
 pub mod crypto {
-<<<<<<< HEAD
     pub use miden_crypto::dsa;
     pub use miden_crypto::merkle;
     pub use miden_crypto::rand;
     pub use miden_crypto::utils;
-=======
-    pub use miden_crypto::{dsa, merkle, utils};
->>>>>>> 84811c7d
 }
 
 pub mod utils {
