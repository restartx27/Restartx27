--- conflicted
+++ resolved
@@ -12,11 +12,7 @@
 
 #[test]
 fn test_get_balance() {
-<<<<<<< HEAD
     let (account, block_header, chain, notes) = mock_inputs(AccountStatus::Existing, None, None);
-=======
-    let (account, block_header, chain, notes) = mock_inputs(AccountStatus::Existing);
->>>>>>> 273d6552
 
     let faucet_id: AccountId = ACCOUNT_ID_FUNGIBLE_FAUCET_ON_CHAIN.try_into().unwrap();
     let code = format!(
@@ -50,11 +46,7 @@
 
 #[test]
 fn test_get_balance_non_fungible_fails() {
-<<<<<<< HEAD
     let (account, block_header, chain, notes) = mock_inputs(AccountStatus::Existing, None, None);
-=======
-    let (account, block_header, chain, notes) = mock_inputs(AccountStatus::Existing);
->>>>>>> 273d6552
 
     let code = format!(
         "
@@ -83,11 +75,8 @@
 
 #[test]
 fn test_has_non_fungible_asset() {
-<<<<<<< HEAD
     let (account, block_header, chain, notes) = mock_inputs(AccountStatus::Existing, None, None);
-=======
-    let (account, block_header, chain, notes) = mock_inputs(AccountStatus::Existing);
->>>>>>> 273d6552
+    
     let non_fungible_asset = account.vault().assets().next().unwrap();
 
     let code = format!(
