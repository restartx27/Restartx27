[package]
name = "miden-tx"
version = "0.3.0"
description = "Miden rollup transaction compiler, executor, and prover"
readme = "README.md"
categories = ["no-std"]
keywords = ["miden", "transaction"]
license.workspace = true
authors.workspace = true
homepage.workspace = true
repository.workspace = true
rust-version.workspace = true
edition.workspace = true

[[bin]]
name = "benchmarks"
path = "src/tx_benches/mod.rs"
bench = false
doctest = false
required-features = ["executable"]

[[test]]
name = "miden-tx"
path = "tests/integration/main.rs"

[features]
concurrent = ["miden-lib/concurrent", "miden-objects/concurrent", "miden-prover/concurrent", "std"]
default = ["std"]
std = ["miden-lib/std", "miden-objects/std", "miden-prover/std", "miden-verifier/std", "vm-processor/std"]
executable = ["std", "dep:clap"]

[dependencies]
<<<<<<< HEAD
clap = { version = "4.4", features = ["derive"], optional = true }
miden-lib = { package = "miden-lib", path = "../miden-lib", version = "0.2", default-features = false }
miden-objects = { package = "miden-objects", path = "../objects", version = "0.2", default-features = false }
=======
miden-lib = { package = "miden-lib", path = "../miden-lib", version = "0.3", default-features = false }
miden-objects = { package = "miden-objects", path = "../objects", version = "0.3", default-features = false }
>>>>>>> d5fa774d
miden-prover = { workspace = true }
miden-verifier = { workspace = true }
vm-processor = { workspace = true }
mock = { package = "miden-mock", path = "../mock", default-features = false }

[dev-dependencies]
rand_chacha = { version = "0.3", default-features = false }<|MERGE_RESOLUTION|>--- conflicted
+++ resolved
@@ -30,18 +30,13 @@
 executable = ["std", "dep:clap"]
 
 [dependencies]
-<<<<<<< HEAD
 clap = { version = "4.4", features = ["derive"], optional = true }
-miden-lib = { package = "miden-lib", path = "../miden-lib", version = "0.2", default-features = false }
-miden-objects = { package = "miden-objects", path = "../objects", version = "0.2", default-features = false }
-=======
 miden-lib = { package = "miden-lib", path = "../miden-lib", version = "0.3", default-features = false }
 miden-objects = { package = "miden-objects", path = "../objects", version = "0.3", default-features = false }
->>>>>>> d5fa774d
 miden-prover = { workspace = true }
 miden-verifier = { workspace = true }
+mock = { package = "miden-mock", path = "../mock", default-features = false }
 vm-processor = { workspace = true }
-mock = { package = "miden-mock", path = "../mock", default-features = false }
 
 [dev-dependencies]
 rand_chacha = { version = "0.3", default-features = false }